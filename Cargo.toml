[package]
name = "pitch-detection"
description = "A collection of algorithms to determine the pitch of a sound sample."
version = "0.2.0"
authors = ["Alessandro Genova <ales.genova@gmail.com>"]
edition = "2018"
license = "MIT/Apache-2.0"
homepage = "https://github.com/alesgenova/pitch-detection"
repository = "https://github.com/alesgenova/pitch-detection"
keywords = ["pitch", "frequency", "detection", "sound"]
categories = ["algorithms", "multimedia::audio", "no-std"]
readme = "README.md"

[dependencies]
<<<<<<< HEAD
rustfft = { version = "4.0.0", default-features = false }
num-traits = { version = "0.2", default-features = false }
num-complex = { version = "0.3", default-features = false }

[dev-dependencies]
hound = { version = "3.4.0" }
=======
rustfft = { version = "5.0.1", default-features = false }

[dev-dependencies]
criterion = "0.3"

[[bench]]
name = "utils_benchmark"
harness = false
>>>>>>> 4fc795b8
<|MERGE_RESOLUTION|>--- conflicted
+++ resolved
@@ -12,20 +12,12 @@
 readme = "README.md"
 
 [dependencies]
-<<<<<<< HEAD
-rustfft = { version = "4.0.0", default-features = false }
-num-traits = { version = "0.2", default-features = false }
-num-complex = { version = "0.3", default-features = false }
-
-[dev-dependencies]
-hound = { version = "3.4.0" }
-=======
 rustfft = { version = "5.0.1", default-features = false }
 
 [dev-dependencies]
 criterion = "0.3"
+hound = { version = "3.4.0" }
 
 [[bench]]
 name = "utils_benchmark"
-harness = false
->>>>>>> 4fc795b8
+harness = false